#
# Copyright 2020 Google LLC
#
# Licensed under the Apache License, Version 2.0 (the "License");
# you may not use this file except in compliance with the License.
# You may obtain a copy of the License at
#
#     http://www.apache.org/licenses/LICENSE-2.0
#
# Unless required by applicable law or agreed to in writing, software
# distributed under the License is distributed on an "AS IS" BASIS,
# WITHOUT WARRANTIES OR CONDITIONS OF ANY KIND, either express or implied.
# See the License for the specific language governing permissions and
# limitations under the License.
#

[workspace]
members = [".", "./macros"]

[package]
name = "quilkin"
version = "0.3.0-dev"
authors = ["Mark Mandel <markmandel@google.com>", "Ifeanyi Ubah <ifeanyi.ubah@embark-studios.com>"]
license = "Apache-2.0"
description = "Quilkin is a non-transparent UDP proxy specifically designed for use with large scale multiplayer dedicated game server deployments, to ensure security, access control, telemetry data, metrics and more."
homepage = "https://github.com/googleforgames/quilkin"
repository = "https://github.com/googleforgames/quilkin"
readme = "README.md"
keywords = ["proxy", "game-server", "game-development", "networking", "multiplayer"]
categories = ["game-development", "network-programming"]
edition = "2018"
exclude = ["docs", "build", "examples", "image"]

[[bench]]
name = "throughput"
harness = false
test = true

[dependencies]
# Local
quilkin-macros = { version = "0.3.0-dev", path = "./macros" }

# Crates.io
backoff = "0.3.0"
base64 = "0.13.0"
base64-serde = "0.6.1"
bytes = "1.1.0"
clap = "2.33.3"
dashmap = "4.0.2"
either = "1.6.1"
hyper = "0.14.13"
num_cpus = "1.13.0"
parking_lot = "0.11.2"
prometheus = { version = "0.13.0", default-features = false }
prost = "=0.8"
prost-types = "=0.8"
rand = "0.8.4"
serde = { version = "1.0.130", features = ["derive", "rc"] }
serde_json = "1.0.68"
serde_yaml = "0.8.21"
slog = "2.7.0"
<<<<<<< HEAD
slog-async = "2.6.0"
slog-json = "2.3.0"
slog-term = "2.5.0"
snap = "1.0.3"
tokio = { version = "1.8.2", features = ["rt-multi-thread", "signal", "test-util", "parking_lot"] }
tokio-stream = "0.1.2"
tonic = "0.5.0"
tracing = {version = "0.1"}
tracing-subscriber = {version = "0.2"}
uuid = {version = "0.8.1", default-features = false, features = ["v4"]}
thiserror = "1.0.25"
=======
slog-async = "2.7.0"
slog-json = "2.4.0"
slog-term = "2.8.0"
snap = "1.0.5"
tokio = { version = "1.12.0", features = ["rt-multi-thread", "signal", "test-util", "parking_lot"] }
tokio-stream = "0.1.7"
tonic = "0.5.2"
uuid = { version = "0.8.2", default-features = false, features = ["v4"] }
thiserror = "1.0.30"
>>>>>>> ab6370c0
eyre = "0.6.5"
stable-eyre = "0.2.2"

[target.'cfg(target_os = "linux")'.dependencies]
sys-info = "0.9.0"

[dev-dependencies]
reqwest = "0.11.5"
regex = "1.5.4"
criterion = { version = "0.3.5", features = ["html_reports"] }
once_cell = "1.8.0"
tracing-test = "0.1"

[build-dependencies]
<<<<<<< HEAD
tonic-build = { version = "0.5.1", default_features = false, features = ["transport", "prost"] }
prost-build = "0.8.0"

[features]
instrument = []
=======
tonic-build = { version = "0.5.2", default_features = false, features = ["transport", "prost"] }
# Locked to 0.8 to match `tonic-build`'s `prost-build`.
prost-build = "=0.8"
>>>>>>> ab6370c0
<|MERGE_RESOLUTION|>--- conflicted
+++ resolved
@@ -59,19 +59,6 @@
 serde_json = "1.0.68"
 serde_yaml = "0.8.21"
 slog = "2.7.0"
-<<<<<<< HEAD
-slog-async = "2.6.0"
-slog-json = "2.3.0"
-slog-term = "2.5.0"
-snap = "1.0.3"
-tokio = { version = "1.8.2", features = ["rt-multi-thread", "signal", "test-util", "parking_lot"] }
-tokio-stream = "0.1.2"
-tonic = "0.5.0"
-tracing = {version = "0.1"}
-tracing-subscriber = {version = "0.2"}
-uuid = {version = "0.8.1", default-features = false, features = ["v4"]}
-thiserror = "1.0.25"
-=======
 slog-async = "2.7.0"
 slog-json = "2.4.0"
 slog-term = "2.8.0"
@@ -79,9 +66,10 @@
 tokio = { version = "1.12.0", features = ["rt-multi-thread", "signal", "test-util", "parking_lot"] }
 tokio-stream = "0.1.7"
 tonic = "0.5.2"
+tracing = {version = "0.1"}
+tracing-subscriber = {version = "0.2"}
 uuid = { version = "0.8.2", default-features = false, features = ["v4"] }
 thiserror = "1.0.30"
->>>>>>> ab6370c0
 eyre = "0.6.5"
 stable-eyre = "0.2.2"
 
@@ -96,14 +84,9 @@
 tracing-test = "0.1"
 
 [build-dependencies]
-<<<<<<< HEAD
-tonic-build = { version = "0.5.1", default_features = false, features = ["transport", "prost"] }
-prost-build = "0.8.0"
-
-[features]
-instrument = []
-=======
 tonic-build = { version = "0.5.2", default_features = false, features = ["transport", "prost"] }
 # Locked to 0.8 to match `tonic-build`'s `prost-build`.
 prost-build = "=0.8"
->>>>>>> ab6370c0
+
+[features]
+instrument = []