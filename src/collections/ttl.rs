/*
 * Copyright 2021 Google LLC
 *
 * Licensed under the Apache License, Version 2.0 (the "License");
 * you may not use this file except in compliance with the License.
 * You may obtain a copy of the License at
 *
 *     http://www.apache.org/licenses/LICENSE-2.0
 *
 * Unless required by applicable law or agreed to in writing, software
 * distributed under the License is distributed on an "AS IS" BASIS,
 * WITHOUT WARRANTIES OR CONDITIONS OF ANY KIND, either express or implied.
 * See the License for the specific language governing permissions and
 * limitations under the License.
 */

use tracing::warn;

use std::hash::Hash;
use std::sync::atomic::{AtomicU64, Ordering};
use std::sync::Arc;
use std::time::Duration;
use tokio::sync::oneshot::{channel, Receiver, Sender};

type HashMap<K, V, S = gxhash::GxBuildHasher> = papaya::HashMap<K, V, S>;

// Clippy isn't recognizing that these imports are used conditionally.
#[allow(unused_imports)]
use std::time::{SystemTime, UNIX_EPOCH};
#[allow(unused_imports)]
use tokio::time::Instant;

/// A wrapper around the value of an entry in the map.
/// It contains the value's ttl.
pub struct Value<V> {
    pub value: V,
    expires_at: Arc<AtomicU64>,
    clock: Clock,
}

impl<V> Value<V> {
    fn new(value: V, ttl: Duration, clock: Clock) -> Value<V> {
        let value = Value {
            value,
            expires_at: Arc::new(AtomicU64::new(0)),
            clock,
        };
        value.update_expiration(ttl);
        value
    }

    /// Get the expiration time for this value. The returned value is the
    /// number of seconds relative to some reference point (e.g UNIX_EPOCH), based
    /// on the clock being used.
    #[inline]
    fn expiration_secs(&self) -> u64 {
        self.expires_at.load(Ordering::Relaxed)
    }

    /// Update the value's expiration time to (now + TTL).
    #[inline]
    fn update_expiration(&self, ttl: Duration) {
        match self.clock.compute_expiration_secs(ttl) {
            Ok(new_expiration_time) => {
                self.expires_at
                    .store(new_expiration_time, Ordering::Relaxed);
            }
            Err(err) => {
                warn!("failed to increment key expiration: {}", err);
            }
        }
    }
}

impl<V: std::fmt::Debug> std::fmt::Debug for Value<V> {
    fn fmt(&self, f: &mut std::fmt::Formatter<'_>) -> std::fmt::Result {
        f.debug_struct("Value")
            .field("value", &self.value)
            .field("expires_at", &self.expires_at)
            .finish()
    }
}

impl<V> std::ops::Deref for Value<V> {
    type Target = V;

    fn deref(&self) -> &Self::Target {
        &self.value
    }
}

/// Map contains the hash map implementation.
struct Map<K, V> {
    inner: HashMap<K, Value<V>, gxhash::GxBuildHasher>,
    ttl: Duration,
    clock: Clock,
    shutdown_tx: Option<Sender<()>>,
}

impl<K: std::fmt::Debug + std::hash::Hash + std::cmp::Eq, V: std::fmt::Debug> std::fmt::Debug
    for Map<K, V>
{
    fn fmt(&self, f: &mut std::fmt::Formatter<'_>) -> std::fmt::Result {
        f.debug_struct("Map")
            .field("inner", &self.inner)
            .field("ttl", &self.ttl)
            .field("shutdown_tx", &self.shutdown_tx)
            .finish()
    }
}

impl<K, V> Drop for Map<K, V> {
    fn drop(&mut self) {
        if let Some(shutdown_tx) = self.shutdown_tx.take() {
            shutdown_tx.send(()).ok();
        }
    }
}

/// TtlMap is a key value hash map where entries are associated with a TTL.
/// When the TTL for an entry elapses, the entry is removed from the map.
/// The TTL is reset each time the entry is (re)inserted or read via [`TtlMap::get`],
/// [`TtlMap::get_mut`] functions, or via the [`TtlMap::entry`] interface.
/// During tests, the internal clock implementation is driven by [`tokio::time`] so
/// functions like [`tokio::time::pause`] and [`tokio::time::advance`] can be used.
pub struct TtlMap<K, V>(Arc<Map<K, V>>);

impl<K, V> TtlMap<K, V>
where
    K: Hash + Eq + Send + Sync + 'static,
    V: Send + Sync + 'static,
{
    pub fn new(ttl: Duration, poll_interval: Duration) -> Self {
        Self::initialize(<_>::default(), ttl, poll_interval)
    }

    #[allow(dead_code)]
    pub fn with_capacity(ttl: Duration, poll_interval: Duration, capacity: usize) -> Self {
        Self::initialize(
            HashMap::with_capacity_and_hasher(capacity, <_>::default()),
            ttl,
            poll_interval,
        )
    }

    fn initialize(inner: HashMap<K, Value<V>>, ttl: Duration, poll_interval: Duration) -> Self {
        let (shutdown_tx, shutdown_rx) = channel();
        let map = TtlMap(Arc::new(Map {
            inner,
            shutdown_tx: Some(shutdown_tx),
            ttl,
            clock: Clock::new(),
        }));
        spawn_cleanup_task(
            map.0.clone(),
            poll_interval,
            map.0.clock.clone(),
            shutdown_rx,
        );
        map
    }

    /// Returns the current time as the number of seconds relative to some initial
    /// reference point (e.g UNIX_EPOCH), based on the clock implementation being used.
    /// In tests, this will be driven by [`tokio::time`]
    #[inline]
    pub(crate) fn now_relative_secs(&self) -> u64 {
        self.0.clock.now_relative_secs().unwrap_or_default()
    }
}

impl<K, V> TtlMap<K, V>
where
    K: Hash + Eq + Send + Sync + 'static,
    V: Send + Sync + Clone,
{
    /// Returns a reference to value corresponding to key.
    pub fn get(&self, key: &K) -> Option<V> {
        let pin = self.0.inner.pin();
        let value = pin.get(key);
        if let Some(value) = value {
            value.update_expiration(self.0.ttl);
        }

        value.map(|value| value.value.clone())
    }
}

impl<K, V> TtlMap<K, V>
where
    K: Hash + Eq + Send + Sync + 'static,
    V: Send + Sync,
{
    /// Returns a reference to value corresponding to key.
    pub fn get_by_ref<F>(&self, key: &K, and_then: impl FnOnce(&V) -> F) -> Option<F> {
        let pin = self.0.inner.pin();
        let value = pin.get(key);
        if let Some(value) = value {
            value.update_expiration(self.0.ttl);
            Some((and_then)(value))
        } else {
            None
        }
    }

    /// Returns the number of entries currently in the map.
    pub fn len(&self) -> usize {
        self.0.inner.len()
    }

    /// Returns whether the map currently contains no entries.
    pub fn is_empty(&self) -> bool {
        self.len() == 0
    }

    /// Returns whether the map currently contains any entries.
    pub fn is_not_empty(&self) -> bool {
        !self.is_empty()
    }

    /// Returns true if the map contains a value for the specified key.
    pub fn contains_key(&self, key: &K) -> bool {
        self.0.inner.pin().contains_key(key)
    }

    /// Inserts a key-value pair into the map.
    /// The value will be set to expire at the configured TTL after the time of insertion.
    /// If a previous value existed for this key, that value is returned.
    pub fn insert(&self, key: K, value: V) {
        self.0
            .inner
            .pin()
            .insert(key, Value::new(value, self.0.ttl, self.0.clock.clone()));
    }

    /// Removes a key-value pair from the map.
    pub fn remove(&self, key: K) -> bool {
<<<<<<< HEAD
        self.0.inner.pin().remove(&key).is_some()
    }

    /// Removes a key-value pair from the map.
    #[cfg(test)]
    pub fn remove_force_drop(&self, key: K) -> bool {
        use papaya::Guard;
        let guard = self.0.inner.guard();
        let removed = self.0.inner.remove(&key, &guard).is_some();
        guard.flush();
        removed
=======
        self.0.inner.remove(&key).is_some()
    }

    /// Removes all entries from the map
    #[inline]
    pub fn clear(&self) {
        self.0.inner.clear();
    }

    /// Returns an entry for in-place updates of the specified key-value pair.
    /// Note: This acquires a write lock on the map's shard that corresponds
    /// to the entry.
    pub fn entry(&self, key: K) -> Entry<K, Value<V>> {
        let ttl = self.0.ttl;
        match self.0.inner.entry(key) {
            inner @ DashMapEntry::Occupied(_) => Entry::Occupied(OccupiedEntry {
                inner,
                ttl,
                clock: self.0.clock.clone(),
            }),
            inner @ DashMapEntry::Vacant(_) => Entry::Vacant(VacantEntry {
                inner,
                ttl,
                clock: self.0.clock.clone(),
            }),
        }
>>>>>>> 632ec6a0
    }
}

impl<K: std::fmt::Debug + std::hash::Hash + std::cmp::Eq, V: std::fmt::Debug> std::fmt::Debug
    for TtlMap<K, V>
{
    fn fmt(&self, f: &mut std::fmt::Formatter<'_>) -> std::fmt::Result {
        f.debug_struct("TtlMap").field("inner", &self.0).finish()
    }
}

impl<K, V> Clone for TtlMap<K, V> {
    fn clone(&self) -> Self {
        Self(self.0.clone())
    }
}

impl<K, V> Default for TtlMap<K, V>
where
    K: Hash + Eq + Send + Sync + 'static,
    V: Send + Sync + 'static,
{
    fn default() -> Self {
        const DEFAULT_TIMEOUT_SECONDS: Duration = Duration::from_secs(60);
        const DEFAULT_EXPIRY_POLL_INTERVAL: Duration = Duration::from_secs(60);
        Self::new(DEFAULT_TIMEOUT_SECONDS, DEFAULT_EXPIRY_POLL_INTERVAL)
    }
}

fn spawn_cleanup_task<K, V>(
    map: Arc<Map<K, V>>,
    poll_interval: Duration,
    clock: Clock,
    mut shutdown_rx: Receiver<()>,
) where
    K: Send + Sync + Hash + Eq + 'static,
    V: Send + Sync + 'static,
{
    let mut interval = tokio::time::interval(poll_interval);

    tokio::spawn(async move {
        loop {
            tokio::select! {
                _ = interval.tick() => {
                    prune_entries( &map, &clock).await;
                }
                _ = &mut shutdown_rx => {
                    return;
                }
            }
        }
    });
}

async fn prune_entries<K, V>(map: &Arc<Map<K, V>>, clock: &Clock)
where
    K: Hash + Eq + Send + Sync + 'static,
    V: Send + Sync + 'static,
{
    let now_secs = if let Ok(now_secs) = clock.now_relative_secs() {
        now_secs
    } else {
        warn!("Failed to get current time when pruning sessions");
        return;
    };

    let pin = map.inner.pin();
    let expired_keys = pin
        .iter()
        .filter(|(_, value)| value.expiration_secs() <= now_secs);

    for (key, _) in expired_keys {
        map.inner.pin().remove(key);
    }
}

/// A wrapper over functions to generate relative timestamps and ttl.
/// During test it is driven via [`tokio::time`], otherwise it uses system time.
#[derive(Clone)]
struct Clock {
    #[cfg(test)]
    base: Instant,
}

impl Clock {
    fn new() -> Clock {
        #[cfg(not(test))]
        return Clock {};

        #[cfg(test)]
        return Clock {
            base: Instant::now(),
        };
    }

    /// Returns the current time in seconds, relative to some base time instant.
    /// For non test cases, relative to UNIX_EPOCH, while during test, a random
    /// point in the past is used.
    fn now_relative_secs(&self) -> Result<u64, String> {
        #[cfg(not(test))]
        return SystemTime::now()
            .duration_since(UNIX_EPOCH)
            .map_err(|_| {
                String::from("duration_since was called with time later than the current time")
            })
            .map(|t| t.as_secs());

        #[cfg(test)]
        return Ok((Instant::now()).duration_since(self.base).as_secs());
    }

    /// Returns the expiration time from now in seconds for the given ttl.
    fn compute_expiration_secs(&self, ttl: Duration) -> Result<u64, String> {
        #[cfg(not(test))]
        return (SystemTime::now() + ttl)
            .duration_since(UNIX_EPOCH)
            .map_err(|_| {
                String::from("duration_since was called with time later than the current time")
            })
            .map(|t| t.as_secs());

        #[cfg(test)]
        return Ok((Instant::now() + ttl).duration_since(self.base).as_secs());
    }
}

#[cfg(test)]
mod tests {
    use super::*;
    use crate::net::endpoint::EndpointAddress;
    use std::net::Ipv4Addr;

    use tokio::time;

    fn address_pair() -> (EndpointAddress, EndpointAddress) {
        (
            (Ipv4Addr::LOCALHOST, 8080).into(),
            ([127, 0, 0, 2], 8080).into(),
        )
    }

    #[tokio::test]
    async fn len() {
        let (one, two) = address_pair();
        const TTL: Duration = Duration::from_millis(50);
        const POLL: Duration = Duration::from_millis(10);

        let map = TtlMap::<EndpointAddress, usize>::new(TTL, POLL);
        map.insert(one, 1);
        assert_eq!(map.len(), 1);
        map.insert(two, 2);
        assert_eq!(map.len(), 2);

        // add POLL to allow for if it JUST polls right before TTL.
        tokio::time::sleep(TTL + POLL).await;
        assert!(map.is_empty());
    }

    #[tokio::test]
    async fn insert_and_get() {
        let (one, two) = address_pair();

        let map = TtlMap::<EndpointAddress, usize>::new(
            Duration::from_secs(10),
            Duration::from_millis(10),
        );
        map.insert(one.clone(), 1);
        map.insert(two.clone(), 2);

        assert_eq!(map.get(&one).unwrap(), 1);
        assert_eq!(map.get(&two).unwrap(), 2);
    }

    #[tokio::test]
    async fn insert_and_get_expiration() {
        // Test that when we insert or retrieve an item, we update its expiration.
        time::pause();

        let (one, _) = address_pair();

        let map = TtlMap::<EndpointAddress, usize>::new(
            Duration::from_secs(10),
            Duration::from_millis(10),
        );

        map.insert(one.clone(), 1);
        let exp1 = map.0.inner.pin().get(&one).unwrap().expiration_secs();

        time::advance(Duration::from_secs(2)).await;
        let _ = map.get(&one).unwrap();
        let exp2 = map.0.inner.pin().get(&one).unwrap().expiration_secs();

        time::advance(Duration::from_secs(3)).await;
        let _ = map.get(&one).unwrap();
        let exp3 = map.0.inner.pin().get(&one).unwrap().expiration_secs();

        assert!(exp1 < exp2);
        assert_eq!(2, exp2 - exp1);
        assert!(exp2 < exp3);
        assert_eq!(3, exp3 - exp2);
    }

    #[tokio::test]
    async fn contains_key() {
        let (one, two) = address_pair();
        let three = ([127, 0, 0, 3], 8080).into();

        let map = TtlMap::<EndpointAddress, usize>::new(
            Duration::from_secs(10),
            Duration::from_millis(10),
        );
        map.insert(one.clone(), 1);
        map.insert(two.clone(), 2);

        assert!(map.contains_key(&one));
        assert!(!map.contains_key(&three));
        assert!(map.contains_key(&two));
    }

    #[tokio::test]
    async fn expiration_ttl() {
        // Test that when we expire entries at our configured ttl.
        time::pause();

        let (one, _) = address_pair();

        let ttl = Duration::from_secs(12);
        let map = TtlMap::<EndpointAddress, usize>::new(ttl, Duration::from_millis(10));

        assert!(map.0.inner.pin().get(&one).is_none());
        map.insert(one.clone(), 9);
        let exp = map.0.inner.pin().get(&one).unwrap().expiration_secs();

        // Check that it expires at our configured TTL.
        assert_eq!(12, exp);
    }

    #[tokio::test]
    async fn cleanup_expired_entries() {
        // Test that we delete expired entries from the ttl map.
        time::pause();

        let (one, two) = address_pair();

        let map =
            TtlMap::<EndpointAddress, usize>::new(Duration::from_secs(5), Duration::from_secs(1));
        map.insert(one.clone(), 1);
        map.insert(two.clone(), 2);

        assert!(map.contains_key(&one));
        assert!(map.contains_key(&two));

        time::advance(Duration::from_secs(4)).await;

        // Read one key so that it does not expire at the original ttl.
        let _ = map.get(&two).unwrap();

        // Check that only the un-read key is deleted.
        time::advance(Duration::from_secs(4)).await;
        assert!(!map.contains_key(&one));
        assert!(map.contains_key(&two));
        assert_eq!(map.len(), 1);

        // Check that the second key is eventually deleted.
        time::advance(Duration::from_secs(3)).await;
        assert!(!map.contains_key(&one));
        assert!(!map.contains_key(&two));
        assert_eq!(map.len(), 0);
    }
}<|MERGE_RESOLUTION|>--- conflicted
+++ resolved
@@ -235,7 +235,6 @@
 
     /// Removes a key-value pair from the map.
     pub fn remove(&self, key: K) -> bool {
-<<<<<<< HEAD
         self.0.inner.pin().remove(&key).is_some()
     }
 
@@ -247,34 +246,12 @@
         let removed = self.0.inner.remove(&key, &guard).is_some();
         guard.flush();
         removed
-=======
-        self.0.inner.remove(&key).is_some()
     }
 
     /// Removes all entries from the map
     #[inline]
     pub fn clear(&self) {
         self.0.inner.clear();
-    }
-
-    /// Returns an entry for in-place updates of the specified key-value pair.
-    /// Note: This acquires a write lock on the map's shard that corresponds
-    /// to the entry.
-    pub fn entry(&self, key: K) -> Entry<K, Value<V>> {
-        let ttl = self.0.ttl;
-        match self.0.inner.entry(key) {
-            inner @ DashMapEntry::Occupied(_) => Entry::Occupied(OccupiedEntry {
-                inner,
-                ttl,
-                clock: self.0.clock.clone(),
-            }),
-            inner @ DashMapEntry::Vacant(_) => Entry::Vacant(VacantEntry {
-                inner,
-                ttl,
-                clock: self.0.clock.clone(),
-            }),
-        }
->>>>>>> 632ec6a0
     }
 }
 
