/*
 * Copyright 2020 Google LLC
 *
 * Licensed under the Apache License, Version 2.0 (the "License");
 * you may not use this file except in compliance with the License.
 * You may obtain a copy of the License at
 *
 *     http://www.apache.org/licenses/LICENSE-2.0
 *
 * Unless required by applicable law or agreed to in writing, software
 * distributed under the License is distributed on an "AS IS" BASIS,
 * WITHOUT WARRANTIES OR CONDITIONS OF ANY KIND, either express or implied.
 * See the License for the specific language governing permissions and
 * limitations under the License.
 */

use std::convert::TryFrom;

use crate::filters::prelude::*;
use serde::{Deserialize, Serialize};
use tracing::info;

crate::include_proto!("quilkin.extensions.filters.debug.v1alpha1");
use self::quilkin::extensions::filters::debug::v1alpha1::Debug as ProtoDebug;

/// Debug logs all incoming and outgoing packets
#[derive(Debug)]
struct Debug {}

pub const NAME: &str = "quilkin.extensions.filters.debug.v1alpha1.Debug";

/// Creates a new factory for generating debug filters.
pub fn factory() -> DynFilterFactory {
    Box::from(DebugFactory::new())
}

impl Debug {
    /// Constructor for the Debug. Pass in a "id" to append a string to your log messages from this
    /// Filter.

    fn new(_: Option<String>) -> Self {
        Debug {}
    }
}

impl Filter for Debug {
    #[cfg_attr(feature = "instrument", tracing::instrument(skip(self, ctx)))]
    fn read(&self, ctx: ReadContext) -> Option<ReadResponse> {
<<<<<<< HEAD
        info!(from = ?ctx.from, contents = ?packet_to_string(ctx.contents.clone()), "Read filter event");
=======
        info!(self.log, "Read filter event"; "from" => &ctx.from, "contents" => packet_to_string(ctx.contents.clone()));
>>>>>>> a04c9d1c
        Some(ctx.into())
    }

    #[cfg_attr(feature = "instrument", tracing::instrument(skip(self, ctx)))]
    fn write(&self, ctx: WriteContext) -> Option<WriteResponse> {
<<<<<<< HEAD
        info!(endpoint = ?ctx.endpoint.address, from = ?ctx.from,
             to = ?ctx.to, contents = ?packet_to_string(ctx.contents.clone()), "Write filter event");
=======
        info!(self.log, "Write filter event"; "endpoint" => &ctx.endpoint.address,
        "from" => &ctx.from,
        "to" => &ctx.to,
        "contents" => packet_to_string(ctx.contents.clone()));
>>>>>>> a04c9d1c
        Some(ctx.into())
    }
}

/// packet_to_string takes the content, and attempts to convert it to a string.
/// Returns a string of "error decoding packet" on failure.
fn packet_to_string(contents: Vec<u8>) -> String {
    match String::from_utf8(contents) {
        Ok(str) => str,
        Err(_) => String::from("error decoding packet as UTF-8"),
    }
}

/// Factory for the Debug
struct DebugFactory {}

impl DebugFactory {
    pub fn new() -> Self {
        DebugFactory {}
    }
}

impl FilterFactory for DebugFactory {
    fn name(&self) -> &'static str {
        NAME
    }

    fn create_filter(&self, args: CreateFilterArgs) -> Result<FilterInstance, Error> {
        let config: Option<(_, Config)> = args
            .config
            .map(|config| config.deserialize::<Config, ProtoDebug>(self.name()))
            .transpose()?;

        let (config_json, config) = config
            .map(|(config_json, config)| (config_json, Some(config)))
            .unwrap_or_else(|| (serde_json::Value::Null, None));
        let filter = Debug::new(config.and_then(|cfg| cfg.id));

        Ok(FilterInstance::new(
            config_json,
            Box::new(filter) as Box<dyn Filter>,
        ))
    }
}

/// A Debug filter's configuration.
#[derive(Serialize, Deserialize, Debug)]
pub struct Config {
    /// Identifier that will be optionally included with each log message.
    pub id: Option<String>,
}

impl TryFrom<ProtoDebug> for Config {
    type Error = ConvertProtoConfigError;

    fn try_from(p: ProtoDebug) -> Result<Self, Self::Error> {
        Ok(Config { id: p.id })
    }
}

#[cfg(test)]
mod tests {
    use crate::test_utils::{assert_filter_read_no_change, assert_write_no_change};
    use serde_yaml::Mapping;
    use serde_yaml::Value;
    use tracing_test::traced_test;

    use super::*;
    use prometheus::Registry;

    #[traced_test]
    #[test]
    fn read() {
        let df = Debug::new(None);
        assert_filter_read_no_change(&df);
        assert!(logs_contain("Read filter event"));
    }

    #[traced_test]
    #[test]
    fn write() {
        let df = Debug::new(None);
        assert_write_no_change(&df);
        assert!(logs_contain("Write filter event"));
        assert!(logs_contain("quilkin::filters::debug")); // the given name to the the logger by tracing
    }

    #[test]
    fn from_config_with_id() {
        let mut map = Mapping::new();
        let factory = DebugFactory::new();

        map.insert(Value::from("id"), Value::from("name"));
        assert!(factory
            .create_filter(CreateFilterArgs::fixed(
                Registry::default(),
                Some(&Value::Mapping(map)),
            ))
            .is_ok());
    }

    #[test]
    fn from_config_without_id() {
        let mut map = Mapping::new();
        let factory = DebugFactory::new();

        map.insert(Value::from("id"), Value::from("name"));
        assert!(factory
            .create_filter(CreateFilterArgs::fixed(
                Registry::default(),
                Some(&Value::Mapping(map)),
            ))
            .is_ok());
    }

    #[test]
    fn from_config_should_error() {
        let mut map = Mapping::new();
        let factory = DebugFactory::new();

        map.insert(Value::from("id"), Value::Sequence(vec![]));
        assert!(factory
            .create_filter(CreateFilterArgs::fixed(
                Registry::default(),
                Some(&Value::Mapping(map))
            ))
            .is_err());
    }
}<|MERGE_RESOLUTION|>--- conflicted
+++ resolved
@@ -46,25 +46,14 @@
 impl Filter for Debug {
     #[cfg_attr(feature = "instrument", tracing::instrument(skip(self, ctx)))]
     fn read(&self, ctx: ReadContext) -> Option<ReadResponse> {
-<<<<<<< HEAD
-        info!(from = ?ctx.from, contents = ?packet_to_string(ctx.contents.clone()), "Read filter event");
-=======
-        info!(self.log, "Read filter event"; "from" => &ctx.from, "contents" => packet_to_string(ctx.contents.clone()));
->>>>>>> a04c9d1c
+        info!(from = ?&ctx.from, contents = ?packet_to_string(ctx.contents.clone()), "Read filter event");
         Some(ctx.into())
     }
 
     #[cfg_attr(feature = "instrument", tracing::instrument(skip(self, ctx)))]
     fn write(&self, ctx: WriteContext) -> Option<WriteResponse> {
-<<<<<<< HEAD
-        info!(endpoint = ?ctx.endpoint.address, from = ?ctx.from,
-             to = ?ctx.to, contents = ?packet_to_string(ctx.contents.clone()), "Write filter event");
-=======
-        info!(self.log, "Write filter event"; "endpoint" => &ctx.endpoint.address,
-        "from" => &ctx.from,
-        "to" => &ctx.to,
-        "contents" => packet_to_string(ctx.contents.clone()));
->>>>>>> a04c9d1c
+        info!(endpoint = ?ctx.endpoint.address, from = ?&ctx.from,
+            to = ?&ctx.to, contents = ?packet_to_string(ctx.contents.clone()), "Write filter event");
         Some(ctx.into())
     }
 }
