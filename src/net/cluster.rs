/*
 * Copyright 2020 Google LLC
 *
 * Licensed under the Apache License, Version 2.0 (the "License");
 * you may not use this file except in compliance with the License.
 * You may obtain a copy of the License at
 *
 *     http://www.apache.org/licenses/LICENSE-2.0
 *
 * Unless required by applicable law or agreed to in writing, software
 * distributed under the License is distributed on an "AS IS" BASIS,
 * WITHOUT WARRANTIES OR CONDITIONS OF ANY KIND, either express or implied.
 * See the License for the specific language governing permissions and
 * limitations under the License.
 */

use std::{
    collections::BTreeSet,
    fmt,
    sync::atomic::{AtomicU64, AtomicUsize, Ordering::Relaxed},
};

use once_cell::sync::Lazy;
use papaya::HashMap;
use serde::{Deserialize, Serialize};

use crate::net::endpoint::{Endpoint, EndpointAddress, Locality};

const SUBSYSTEM: &str = "cluster";
const HASH_SEED: i64 = 0xdeadbeef;

pub use crate::generated::quilkin::config::v1alpha1 as proto;

pub(crate) fn active_clusters() -> &'static prometheus::IntGauge {
    static ACTIVE_CLUSTERS: Lazy<prometheus::IntGauge> = Lazy::new(|| {
        crate::metrics::register(
            prometheus::IntGauge::with_opts(crate::metrics::opts(
                "active",
                SUBSYSTEM,
                "Number of currently active clusters.",
            ))
            .unwrap(),
        )
    });

    &ACTIVE_CLUSTERS
}

pub(crate) fn active_endpoints() -> &'static prometheus::IntGauge {
    static ACTIVE_ENDPOINTS: Lazy<prometheus::IntGauge> = Lazy::new(|| {
        crate::metrics::register(
            prometheus::IntGauge::with_opts(crate::metrics::opts(
                "active_endpoints",
                SUBSYSTEM,
                "Number of currently active endpoints.",
            ))
            .unwrap(),
        )
    });

    &ACTIVE_ENDPOINTS
}

pub type TokenAddressMap = gxhash::HashMap<u64, gxhash::HashSet<EndpointAddress>>;

#[derive(Copy, Clone)]
pub struct Token(u64);

impl Token {
    #[inline]
    pub fn new(token: &[u8]) -> Self {
        Self(gxhash::gxhash64(token, HASH_SEED))
    }
}

#[derive(Copy, Clone, PartialEq, Eq)]
pub struct EndpointSetVersion(u64);

impl EndpointSetVersion {
    pub fn from_number(version: u64) -> Self {
        Self(version)
    }

    pub fn number(&self) -> u64 {
        self.0
    }
}

impl fmt::Display for EndpointSetVersion {
    fn fmt(&self, f: &mut fmt::Formatter<'_>) -> fmt::Result {
        fmt::LowerHex::fmt(&self.0, f)
    }
}

impl fmt::Debug for EndpointSetVersion {
    fn fmt(&self, f: &mut fmt::Formatter<'_>) -> fmt::Result {
        fmt::LowerHex::fmt(&self.0, f)
    }
}

impl std::str::FromStr for EndpointSetVersion {
    type Err = eyre::Error;

    #[inline]
    fn from_str(s: &str) -> Result<Self, Self::Err> {
        Ok(Self(u64::from_str_radix(s, 16)?))
    }
}

#[derive(Debug, Clone)]
pub struct EndpointSet {
    pub endpoints: BTreeSet<Endpoint>,
    pub token_map: TokenAddressMap,
    /// The hash of all of the endpoints in this set
    hash: u64,
    /// Version of this set of endpoints. Any mutatation of the endpoints
    /// set monotonically increases this number
    version: u64,
}

impl EndpointSet {
    /// Creates a new endpoint set, calculating a unique version hash for it
    #[inline]
    pub fn new(endpoints: BTreeSet<Endpoint>) -> Self {
        let mut this = Self {
            endpoints,
            token_map: <_>::default(),
            hash: 0,
            version: 0,
        };

        this.update();
        this
    }

    /// Creates a new endpoint set with the provided version hash, skipping
    /// calculation of it
    ///
    /// This hash _must_ be calculated with [`Self::update`] to be consistent
    /// across machines
    #[inline]
    pub fn with_version(endpoints: BTreeSet<Endpoint>, hash: EndpointSetVersion) -> Self {
        let mut this = Self {
            endpoints,
            token_map: <_>::default(),
            hash: hash.number(),
            version: 1,
        };

        this.build_token_map();
        this
    }

    #[inline]
    pub fn len(&self) -> usize {
        self.endpoints.len()
    }

    #[inline]
    pub fn is_empty(&self) -> bool {
        self.endpoints.is_empty()
    }

    #[inline]
    pub fn contains(&self, ep: &Endpoint) -> bool {
        self.endpoints.contains(ep)
    }

    /// Unique version for this endpoint set
    #[inline]
    pub fn version(&self) -> EndpointSetVersion {
        EndpointSetVersion::from_number(self.hash)
    }

    /// Bumps the version, calculating a hash for the entire endpoint set
    ///
    /// This is extremely expensive
    #[inline]
    pub fn update(&mut self) -> TokenAddressMap {
        use std::hash::{Hash, Hasher};
        let mut hasher = gxhash::GxHasher::with_seed(HASH_SEED);
        let mut token_map = TokenAddressMap::default();

        for ep in &self.endpoints {
            ep.hash(&mut hasher);

            for tok in &ep.metadata.known.tokens {
                let hash = gxhash::gxhash64(tok, HASH_SEED);
                token_map
                    .entry(hash)
                    .or_default()
                    .insert(ep.address.clone());
            }
        }

        self.hash = hasher.finish();
        self.version += 1;
        std::mem::replace(&mut self.token_map, token_map)
    }

    /// Creates a map of tokens -> address for the current set
    #[inline]
    pub fn build_token_map(&mut self) -> TokenAddressMap {
        let mut token_map = TokenAddressMap::default();

        // This is only called on proxies, so calculate a token map
        for ep in &self.endpoints {
            for tok in &ep.metadata.known.tokens {
                let hash = gxhash::gxhash64(tok, HASH_SEED);
                token_map
                    .entry(hash)
                    .or_default()
                    .insert(ep.address.clone());
            }
        }

        std::mem::replace(&mut self.token_map, token_map)
    }

    #[inline]
    pub fn replace(
        &mut self,
        replacement: Self,
    ) -> (
        usize,
        std::collections::HashMap<u64, Option<Vec<EndpointAddress>>>,
    ) {
        let old_len = std::mem::replace(&mut self.endpoints, replacement.endpoints).len();

        let old_tm = if replacement.hash == 0 {
            self.update()
        } else {
            self.hash = replacement.hash;
            self.version += 1;
            self.build_token_map()
        };

        let mut hm = std::collections::HashMap::new();

        for (token, addrs) in &old_tm {
            if let Some(naddrs) = self.token_map.get(token) {
                if addrs.symmetric_difference(naddrs).count() > 0 {
                    hm.insert(*token, Some(naddrs.iter().cloned().collect()));
                }
            } else {
                hm.insert(*token, None);
            }
        }

        for (token, addrs) in &self.token_map {
            if !hm.contains_key(token) {
                hm.insert(*token, Some(addrs.iter().cloned().collect()));
            }
        }

        (old_len, hm)
    }
}

/// Represents a full snapshot of all clusters.
pub struct ClusterMap<S = gxhash::GxBuildHasher> {
    map: papaya::HashMap<Option<Locality>, EndpointSet, S>,
    token_map: papaya::HashMap<u64, Vec<EndpointAddress>, S>,
    num_endpoints: AtomicUsize,
    version: AtomicU64,
}

impl ClusterMap {
    pub fn new() -> Self {
        Self::default()
    }

    pub fn new_default(cluster: BTreeSet<Endpoint>) -> Self {
        let this = Self::default();
        this.insert_default(cluster);
        this
    }
}

impl<S> ClusterMap<S> {
    #[inline]
    pub fn version(&self) -> u64 {
        self.version.load(Relaxed)
    }
}

impl<S> ClusterMap<S>
where
    S: Default + std::hash::BuildHasher + Clone,
{
    pub fn benchmarking(capacity: usize, hasher: S) -> Self {
        Self {
            map: papaya::HashMap::with_capacity_and_hasher(capacity, hasher),
            ..Self::default()
        }
    }

    #[inline]
    pub fn insert(&self, locality: Option<Locality>, cluster: BTreeSet<Endpoint>) {
        self.apply(locality, EndpointSet::new(cluster))
    }

    pub fn apply(&self, locality: Option<Locality>, cluster: EndpointSet) {
        let new_len = cluster.len();
        if let Some(current) = self.map.pin().get(&locality) {
            let mut current = current.clone();

            let (old_len, token_map_diff) = current.replace(cluster);

            if new_len >= old_len {
                self.num_endpoints.fetch_add(new_len - old_len, Relaxed);
            } else {
                self.num_endpoints.fetch_sub(old_len - new_len, Relaxed);
            }

            self.map.pin().insert(locality, current);
            self.version.fetch_add(1, Relaxed);

            for (token_hash, addrs) in token_map_diff {
                if let Some(addrs) = addrs {
                    self.token_map.pin().insert(token_hash, addrs);
                } else {
                    self.token_map.pin().remove(&token_hash);
                }
            }
        } else {
            for (token_hash, addrs) in &cluster.token_map {
                self.token_map
                    .pin()
                    .insert(*token_hash, addrs.iter().cloned().collect());
            }

            self.map.pin().insert(locality, cluster);
            self.num_endpoints.fetch_add(new_len, Relaxed);
            self.version.fetch_add(1, Relaxed);
        }
    }

    #[inline]
    pub fn len(&self) -> usize {
        self.map.len()
    }

    #[inline]
    pub fn is_empty(&self) -> bool {
        self.map.is_empty()
    }

    #[inline]
    pub fn pin(&self) -> papaya::HashMapRef<Option<Locality>, EndpointSet, S, seize::LocalGuard> {
        self.map.pin()
    }

    #[inline]
    pub fn insert_default(&self, endpoints: BTreeSet<Endpoint>) {
        self.insert(None, endpoints);
    }

    #[inline]
    pub fn remove_endpoint(&self, needle: &Endpoint) -> bool {
        for (key, value) in self.map.pin().iter() {
            if value.endpoints.contains(needle) {
                let mut value = value.clone();
                value.endpoints.remove(needle);
                value.update();
                self.map.pin().insert(key.clone(), value);
                self.num_endpoints.fetch_sub(1, Relaxed);
                self.version.fetch_add(1, Relaxed);
                return true;
            }
        }

        false
    }

    #[inline]
    pub fn remove_endpoint_if(&self, closure: impl Fn(&Endpoint) -> bool) -> bool {
        for (key, value) in self.map.pin().iter() {
            if let Some(endpoint) = value
                .endpoints
                .iter()
                .find(|endpoint| (closure)(endpoint))
                .cloned()
            {
                let mut value = value.clone();
                value.endpoints.remove(&endpoint);
                value.update();
                self.map.pin().insert(key.clone(), value);
                self.num_endpoints.fetch_sub(1, Relaxed);
                self.version.fetch_add(1, Relaxed);
                return true;
            }
        }

        false
    }

    #[inline]
    pub fn replace(&self, locality: Option<Locality>, endpoint: Endpoint) -> Option<Endpoint> {
        if let Some(set) = self.map.pin().get(&locality) {
            let mut set = set.clone();
            let replaced = set.endpoints.replace(endpoint);
            set.update();
            self.map.pin().insert(locality, set);
            self.version.fetch_add(1, Relaxed);

            if replaced.is_none() {
                self.num_endpoints.fetch_add(1, Relaxed);
            }

            replaced
        } else {
            self.insert(locality, [endpoint].into());
            None
        }
    }

    #[inline]
    pub fn endpoints(&self) -> Vec<Endpoint> {
        let mut endpoints = Vec::with_capacity(self.num_of_endpoints());

        for (_, value) in self.map.pin().iter() {
            endpoints.extend(value.endpoints.iter().cloned());
        }

        endpoints
    }

    pub fn nth_endpoint(&self, mut index: usize) -> Option<Endpoint> {
        for (_, value) in self.map.pin().iter() {
            let set = &value.endpoints;
            if index < set.len() {
                return set.iter().nth(index).cloned();
            } else {
                index -= set.len();
            }
        }

        None
    }

    pub fn filter_endpoints(&self, f: impl Fn(&Endpoint) -> bool) -> Vec<Endpoint> {
        let mut endpoints = Vec::new();

        for (_, value) in self.map.pin().iter() {
            for endpoint in value.endpoints.iter().filter(|e| (f)(e)) {
                endpoints.push(endpoint.clone());
            }
        }

        endpoints
    }

    #[inline]
    pub fn num_of_endpoints(&self) -> usize {
        self.num_endpoints.load(Relaxed)
    }

    #[inline]
    pub fn has_endpoints(&self) -> bool {
        self.num_of_endpoints() != 0
    }

    #[inline]
    pub fn update_unlocated_endpoints(&self, locality: Locality) {
        if let Some(set) = self.map.pin().remove(&None).cloned() {
            self.version.fetch_add(1, Relaxed);
            if let Some(replaced) = self.map.pin().insert(Some(locality), set) {
                self.num_endpoints.fetch_sub(replaced.len(), Relaxed);
            }
        }
    }

    #[inline]
    pub fn remove_locality(&self, locality: &Option<Locality>) {
        if let Some(ret) = self.map.pin().remove(locality) {
            self.version.fetch_add(1, Relaxed);
            self.num_endpoints.fetch_sub(ret.len(), Relaxed);
        }
    }

<<<<<<< HEAD
    pub fn addresses_for_token(&self, token: Token) -> Vec<EndpointAddress> {
        self.token_map
            .pin()
            .get(&token.0)
            .cloned()
            .unwrap_or_default()
=======
    pub fn addresses_for_token(&self, token: Token, addrs: &mut Vec<EndpointAddress>) {
        if let Some(ma) = self.token_map.get(&token.0) {
            addrs.extend(ma.value().iter().cloned());
        }
>>>>>>> 632ec6a0
    }
}

impl<S> crate::config::watch::Watchable for ClusterMap<S> {
    #[inline]
    fn mark(&self) -> crate::config::watch::Marker {
        crate::config::watch::Marker::Version(self.version())
    }

    #[inline]
    #[allow(irrefutable_let_patterns)]
    fn has_changed(&self, marker: crate::config::watch::Marker) -> bool {
        let crate::config::watch::Marker::Version(marked) = marker else {
            return false;
        };
        self.version() != marked
    }
}

impl<S> fmt::Debug for ClusterMap<S>
where
    S: Default + std::hash::BuildHasher + Clone,
{
    fn fmt(&self, f: &mut fmt::Formatter<'_>) -> fmt::Result {
        f.debug_struct("ClusterMap")
            .field("map", &self.map)
            .field("version", &self.version)
            .finish_non_exhaustive()
    }
}

impl<S> Default for ClusterMap<S>
where
    S: Default + std::hash::BuildHasher + Clone,
{
    fn default() -> Self {
        Self {
            map: <HashMap<Option<Locality>, EndpointSet, S>>::default(),
            token_map: Default::default(),
            version: <_>::default(),
            num_endpoints: <_>::default(),
        }
    }
}

impl Clone for ClusterMap {
    fn clone(&self) -> Self {
        let map = self.map.clone();
        Self::from(map)
    }
}

#[cfg(test)]
impl<S> PartialEq for ClusterMap<S>
where
    S: Default + std::hash::BuildHasher + Clone,
{
    fn eq(&self, rhs: &Self) -> bool {
        for (key, value) in self.map.pin().iter() {
            match rhs
                .map
                .pin()
                .get(key)
                .filter(|b| value.endpoints == b.endpoints)
            {
                Some(_) => {}
                None => return false,
            }
        }

        true
    }
}

#[derive(Default, Debug, Deserialize, Serialize, PartialEq, Clone, Eq, schemars::JsonSchema)]
pub(crate) struct EndpointWithLocality {
    pub endpoints: BTreeSet<Endpoint>,
    pub locality: Option<Locality>,
}

impl From<(Option<Locality>, BTreeSet<Endpoint>)> for EndpointWithLocality {
    fn from((locality, endpoints): (Option<Locality>, BTreeSet<Endpoint>)) -> Self {
        Self {
            locality,
            endpoints,
        }
    }
}

impl schemars::JsonSchema for ClusterMap {
    fn schema_name() -> String {
        <Vec<EndpointWithLocality>>::schema_name()
    }
    fn json_schema(gen: &mut schemars::gen::SchemaGenerator) -> schemars::schema::Schema {
        <Vec<EndpointWithLocality>>::json_schema(gen)
    }

    fn is_referenceable() -> bool {
        <Vec<EndpointWithLocality>>::is_referenceable()
    }
}

pub struct ClusterMapDeser {
    pub(crate) endpoints: Vec<EndpointWithLocality>,
}

impl<'de> Deserialize<'de> for ClusterMapDeser {
    fn deserialize<D>(deserializer: D) -> Result<Self, D::Error>
    where
        D: serde::Deserializer<'de>,
    {
        let mut endpoints = Vec::<EndpointWithLocality>::deserialize(deserializer)?;

        endpoints.sort_by(|a, b| a.locality.cmp(&b.locality));

        for window in endpoints.windows(2) {
            if window[0] == window[1] {
                return Err(serde::de::Error::custom(
                    "duplicate localities found in cluster map",
                ));
            }
        }

        Ok(Self { endpoints })
    }
}

impl<'de> Deserialize<'de> for ClusterMap {
    fn deserialize<D>(deserializer: D) -> Result<Self, D::Error>
    where
        D: serde::Deserializer<'de>,
    {
        let cmd = ClusterMapDeser::deserialize(deserializer)?;
        Ok(Self::from(cmd))
    }
}

impl Serialize for ClusterMap {
    fn serialize<S>(&self, ser: S) -> Result<S::Ok, S::Error>
    where
        S: serde::Serializer,
    {
        self.map
            .pin()
            .iter()
            .map(|(key, value)| EndpointWithLocality::from((key.clone(), value.endpoints.clone())))
            .collect::<Vec<_>>()
            .serialize(ser)
    }
}

impl<S> From<ClusterMapDeser> for ClusterMap<S>
where
    S: Default + std::hash::BuildHasher + Clone,
{
    fn from(cmd: ClusterMapDeser) -> Self {
        let map = HashMap::from_iter(cmd.endpoints.into_iter().map(
            |EndpointWithLocality {
                 locality,
                 endpoints,
             }| { (locality, EndpointSet::new(endpoints)) },
        ));

        Self::from(map)
    }
}

impl<S> From<HashMap<Option<Locality>, EndpointSet, S>> for ClusterMap<S>
where
    S: Default + std::hash::BuildHasher + Clone,
{
    fn from(map: HashMap<Option<Locality>, EndpointSet, S>) -> Self {
        let num_endpoints = AtomicUsize::new(map.pin().iter().map(|(_, value)| value.len()).sum());

        let token_map = HashMap::<u64, Vec<EndpointAddress>, S>::default();
        for value in map.pin().values() {
            for (token_hash, addrs) in &value.token_map {
                token_map
                    .pin()
                    .insert(*token_hash, addrs.iter().cloned().collect());
            }
        }

        Self {
            map,
            token_map,
            num_endpoints,
            version: AtomicU64::new(1),
        }
    }
}

impl From<&'_ Endpoint> for proto::Endpoint {
    fn from(endpoint: &Endpoint) -> Self {
        Self {
            host: endpoint.address.host.to_string(),
            port: endpoint.address.port.into(),
            metadata: Some((&endpoint.metadata).into()),
            host2: None,
        }
    }
}

#[cfg(test)]
mod tests {
    use std::net::Ipv4Addr;

    use super::*;

    #[test]
    fn merge() {
        let nl1 = Locality::with_region("nl-1");
        let de1 = Locality::with_region("de-1");

        let mut endpoint = Endpoint::new((Ipv4Addr::LOCALHOST, 7777).into());
        let cluster1 = ClusterMap::new();

        cluster1.insert(Some(nl1.clone()), [endpoint.clone()].into());
        cluster1.insert(Some(de1.clone()), [endpoint.clone()].into());

        assert_eq!(cluster1.pin().get(&Some(nl1.clone())).unwrap().len(), 1);
        assert!(cluster1
            .pin()
            .get(&Some(nl1.clone()))
            .unwrap()
            .contains(&endpoint));
        assert_eq!(cluster1.pin().get(&Some(de1.clone())).unwrap().len(), 1);
        assert!(cluster1
            .pin()
            .get(&Some(de1.clone()))
            .unwrap()
            .contains(&endpoint));

        endpoint.address.port = 8080;

        cluster1.insert(Some(de1.clone()), [endpoint.clone()].into());

        assert_eq!(cluster1.pin().get(&Some(nl1.clone())).unwrap().len(), 1);
        assert_eq!(cluster1.pin().get(&Some(de1.clone())).unwrap().len(), 1);
        assert!(dbg!(cluster1.pin().get(&Some(de1.clone())).unwrap()).contains(&endpoint));

        cluster1.insert(Some(de1.clone()), <_>::default());

        assert_eq!(cluster1.pin().get(&Some(nl1.clone())).unwrap().len(), 1);
        assert!(cluster1.pin().get(&Some(de1.clone())).unwrap().is_empty());
    }
}<|MERGE_RESOLUTION|>--- conflicted
+++ resolved
@@ -479,19 +479,10 @@
         }
     }
 
-<<<<<<< HEAD
-    pub fn addresses_for_token(&self, token: Token) -> Vec<EndpointAddress> {
-        self.token_map
-            .pin()
-            .get(&token.0)
-            .cloned()
-            .unwrap_or_default()
-=======
     pub fn addresses_for_token(&self, token: Token, addrs: &mut Vec<EndpointAddress>) {
         if let Some(ma) = self.token_map.get(&token.0) {
             addrs.extend(ma.value().iter().cloned());
         }
->>>>>>> 632ec6a0
     }
 }
 
