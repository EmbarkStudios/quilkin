/*
 * Copyright 2020 Google LLC All Rights Reserved.
 *
 * Licensed under the Apache License, Version 2.0 (the "License");
 * you may not use this file except in compliance with the License.
 * You may obtain a copy of the License at
 *
 *     http://www.apache.org/licenses/LICENSE-2.0
 *
 * Unless required by applicable law or agreed to in writing, software
 * distributed under the License is distributed on an "AS IS" BASIS,
 * WITHOUT WARRANTIES OR CONDITIONS OF ANY KIND, either express or implied.
 * See the License for the specific language governing permissions and
 * limitations under the License.
 */

use crate::config::{parse_endpoint_metadata_from_yaml, EndPoint};
use serde_json::value::Value;
use std::collections::{HashMap, HashSet};
use std::net::SocketAddr;

pub(crate) mod cluster_manager;

<<<<<<< HEAD
// Stub module to work-around not including cluster_manager in doc tests.
#[cfg(doctest)]
pub(crate) mod cluster_manager {
    pub struct ClusterManager;
    pub struct SharedClusterManager;
    pub struct InitializeError;
}

=======
>>>>>>> 61324cc1
#[derive(Clone, Debug, Eq, PartialEq)]
pub struct Endpoint {
    pub address: SocketAddr,
    pub tokens: HashSet<Vec<u8>>,
    pub metadata: Option<Value>,
}

#[derive(Clone, Debug, Hash, Eq, PartialEq)]
pub struct Locality {
    pub region: String,
    pub zone: String,
    pub sub_zone: String,
}

#[derive(Clone, Debug, Eq, PartialEq)]
pub struct LocalityEndpoints {
    pub endpoints: Vec<Endpoint>,
}

#[derive(Clone, Debug, Eq, PartialEq)]
pub struct Cluster {
    pub localities: ClusterLocalities,
}

pub type ClusterLocalities = HashMap<Option<Locality>, LocalityEndpoints>;

impl Endpoint {
    pub fn new(address: SocketAddr, tokens: HashSet<Vec<u8>>, metadata: Option<Value>) -> Endpoint {
        Endpoint {
            address,
            tokens,
            metadata,
        }
    }

    pub fn from_address(address: SocketAddr) -> Endpoint {
        Endpoint::new(address, Default::default(), None)
    }

    /// Converts an endpoint config into an internal endpoint representation.
    pub fn from_config(config: &EndPoint) -> Result<Endpoint, String> {
        let (metadata, tokens) = if let Some(metadata) = config.metadata.clone() {
            let (metadata, tokens) = parse_endpoint_metadata_from_yaml(metadata)?;
            (Some(metadata), tokens)
        } else {
            (None, Default::default())
        };

        Ok(Endpoint::new(config.address, tokens, metadata))
    }
}<|MERGE_RESOLUTION|>--- conflicted
+++ resolved
@@ -21,17 +21,6 @@
 
 pub(crate) mod cluster_manager;
 
-<<<<<<< HEAD
-// Stub module to work-around not including cluster_manager in doc tests.
-#[cfg(doctest)]
-pub(crate) mod cluster_manager {
-    pub struct ClusterManager;
-    pub struct SharedClusterManager;
-    pub struct InitializeError;
-}
-
-=======
->>>>>>> 61324cc1
 #[derive(Clone, Debug, Eq, PartialEq)]
 pub struct Endpoint {
     pub address: SocketAddr,
