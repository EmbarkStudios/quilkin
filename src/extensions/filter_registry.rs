--- conflicted
+++ resolved
@@ -20,10 +20,7 @@
 
 use prometheus::{Error as MetricsError, Registry};
 
-<<<<<<< HEAD
 use crate::config::{ConnectionConfig, EndPoint, ValidationError};
-=======
-use crate::config::{ConnectionConfig, EndPoint};
 use std::marker::PhantomData;
 
 /// Contains the input arguments to [on_downstream_receive](crate::extensions::filter_registry::Filter::on_downstream_receive)
@@ -136,7 +133,6 @@
         }
     }
 }
->>>>>>> 3fd56b1f
 
 /// Filter is a trait for routing and manipulating packets.
 pub trait Filter: Send + Sync {
