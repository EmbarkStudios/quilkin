/*
 * Copyright 2020 Google LLC All Rights Reserved.
 *
 * Licensed under the Apache License, Version 2.0 (the "License");
 * you may not use this file except in compliance with the License.
 * You may obtain a copy of the License at
 *
 *     http://www.apache.org/licenses/LICENSE-2.0
 *
 * Unless required by applicable law or agreed to in writing, software
 * distributed under the License is distributed on an "AS IS" BASIS,
 * WITHOUT WARRANTIES OR CONDITIONS OF ANY KIND, either express or implied.
 * See the License for the specific language governing permissions and
 * limitations under the License.
 */

use base64_serde::base64_serde_type;
use serde::{Deserialize, Serialize};

use crate::extensions::{
    CreateFilterArgs, DownstreamContext, DownstreamResponse, Error, Filter, FilterFactory,
};

base64_serde_type!(Base64Standard, base64::STANDARD);

#[derive(Serialize, Deserialize, Debug)]
enum Strategy {
    #[serde(rename = "APPEND")]
    Append,
    #[serde(rename = "PREPEND")]
    Prepend,
}

/// Config represents ConcatToken's configuration
#[derive(Serialize, Deserialize, Debug)]
struct Config {
    /// Whether or not to `append` or `prepend` the value to the filtered packet
    #[serde(default)]
    strategy: Strategy,

    #[serde(with = "Base64Standard")]
    bytes: Vec<u8>,
}

impl Default for Strategy {
    fn default() -> Self {
        Strategy::Append
    }
}

/// The `ConcatenateBytes` filter's job is to add a byte packet to either the beginning or end of each UDP packet that passes
/// through. This is commonly used to provide an auth token to each packet, so they can be routed appropriately.
struct ConcatenateBytes {
    strategy: Strategy,
    bytes: Vec<u8>,
}

pub struct ConcatBytesFactory;

impl Default for ConcatBytesFactory {
    fn default() -> Self {
        Self {}
    }
}

impl FilterFactory for ConcatBytesFactory {
    fn name(&self) -> String {
        "quilkin.extensions.filters.concatenate_bytes.v1alpha1.ConcatenateBytes".into()
    }

    fn create_filter(&self, args: CreateFilterArgs) -> Result<Box<dyn Filter>, Error> {
        let config: Config = serde_yaml::to_string(&args.config)
            .and_then(|raw_config| serde_yaml::from_str(raw_config.as_str()))
            .map_err(|err| Error::DeserializeFailed(err.to_string()))?;

        Ok(Box::new(ConcatenateBytes::new(config)))
    }
}

impl ConcatenateBytes {
    pub fn new(config: Config) -> Self {
        ConcatenateBytes {
            strategy: config.strategy,
            bytes: config.bytes,
        }
    }
}

impl Filter for ConcatenateBytes {
    fn on_downstream_receive(&self, mut ctx: DownstreamContext) -> Option<DownstreamResponse> {
        match self.strategy {
            Strategy::Append => {
                ctx.contents.extend(self.bytes.iter());
            }
            Strategy::Prepend => {
                ctx.contents.splice(..0, self.bytes.iter().cloned());
            }
        }

        Some(ctx.into())
    }
}

#[cfg(test)]
mod tests {
<<<<<<< HEAD
    use crate::config::{ConnectionConfig, EndPoint, Endpoints};
=======
    use serde_yaml::{Mapping, Value};

    use crate::config::{ConnectionConfig, EndPoint};
>>>>>>> d36e5bc0
    use crate::test_utils::assert_filter_on_downstream_receive_no_change;

    use super::*;

    #[test]
    fn factory_valid_config() {
        let factory = ConcatBytesFactory::default();
        let connection = ConnectionConfig::Server { endpoints: vec![] };
        let mut map = Mapping::new();

        // default strategy
        map.insert(
            Value::String("bytes".into()),
            Value::String(base64::encode(b"hello")),
        );

        let filter = factory
            .create_filter(CreateFilterArgs::new(
                &connection,
                Some(&Value::Mapping(map.clone())),
            ))
            .unwrap();
        assert_with_filter(filter.as_ref(), "abchello");

        // specific append
        map.insert(
            Value::String("strategy".into()),
            Value::String("APPEND".into()),
        );

        let filter = factory
            .create_filter(CreateFilterArgs::new(
                &connection,
                Some(&Value::Mapping(map.clone())),
            ))
            .unwrap();
        assert_with_filter(filter.as_ref(), "abchello");

        // specific prepend
        map.insert(
            Value::String("strategy".into()),
            Value::String("PREPEND".into()),
        );

        let filter = factory
            .create_filter(CreateFilterArgs::new(
                &connection,
                Some(&Value::Mapping(map)),
            ))
            .unwrap();

        assert_with_filter(filter.as_ref(), "helloabc");
    }

    #[test]
    fn factory_invalid_config() {
        let factory = ConcatBytesFactory::default();
        let connection = ConnectionConfig::Server { endpoints: vec![] };
        let mut map = Mapping::new();

        let result = factory.create_filter(CreateFilterArgs::new(
            &connection,
            Some(&Value::Mapping(map.clone())),
        ));
        assert!(result.is_err());

        // broken strategy
        map.insert(
            Value::String("strategy".into()),
            Value::String("WRONG".into()),
        );

        let result = factory.create_filter(CreateFilterArgs::new(
            &connection,
            Some(&Value::Mapping(map)),
        ));
        assert!(result.is_err());
    }

    #[test]
    fn on_downstream_receive_append() {
        let strategy = Strategy::Append;
        let expected = "abchello";
        assert_create_filter(strategy, expected);
    }

    #[test]
    fn on_downstream_receive_prepend() {
        let strategy = Strategy::Prepend;
        let expected = "helloabc";
        assert_create_filter(strategy, expected);
    }

    #[test]
    fn on_upstream_receive() {
        let config = Config {
            strategy: Default::default(),
            bytes: vec![],
        };
        let filter = ConcatenateBytes::new(config);
        assert_filter_on_downstream_receive_no_change(&filter);
    }

    fn assert_create_filter(strategy: Strategy, expected: &str) {
        let contents = b"hello".to_vec();
        let config = Config {
            strategy,
            bytes: contents,
        };
        let filter = ConcatenateBytes::new(config);

        assert_with_filter(&filter, expected);
    }

    fn assert_with_filter<F>(filter: &F, expected: &str)
    where
        F: Filter + ?Sized,
    {
        let endpoints = vec![EndPoint {
            name: "e1".to_string(),
            address: "127.0.0.1:81".parse().unwrap(),
            connection_ids: vec![],
        }];
        let response = filter
            .on_downstream_receive(DownstreamContext::new(
                Endpoints::new(endpoints.clone()).unwrap().into(),
                "127.0.0.1:80".parse().unwrap(),
                "abc".to_string().into_bytes(),
            ))
            .unwrap();

        assert_eq!(
            endpoints,
            response.endpoints.iter().cloned().collect::<Vec<_>>()
        );
        assert_eq!(expected.to_string().into_bytes(), response.contents);
    }
}<|MERGE_RESOLUTION|>--- conflicted
+++ resolved
@@ -103,14 +103,9 @@
 
 #[cfg(test)]
 mod tests {
-<<<<<<< HEAD
     use crate::config::{ConnectionConfig, EndPoint, Endpoints};
-=======
+    use crate::test_utils::assert_filter_on_downstream_receive_no_change;
     use serde_yaml::{Mapping, Value};
-
-    use crate::config::{ConnectionConfig, EndPoint};
->>>>>>> d36e5bc0
-    use crate::test_utils::assert_filter_on_downstream_receive_no_change;
 
     use super::*;
 
