/*
 * Copyright 2020 Google LLC All Rights Reserved.
 *
 * Licensed under the Apache License, Version 2.0 (the "License");
 * you may not use this file except in compliance with the License.
 * You may obtain a copy of the License at
 *
 *     http://www.apache.org/licenses/LICENSE-2.0
 *
 * Unless required by applicable law or agreed to in writing, software
 * distributed under the License is distributed on an "AS IS" BASIS,
 * WITHOUT WARRANTIES OR CONDITIONS OF ANY KIND, either express or implied.
 * See the License for the specific language governing permissions and
 * limitations under the License.
 */

<<<<<<< HEAD
use crate::config::{Endpoints, UpstreamEndpoints};
=======
use std::sync::atomic::{AtomicUsize, Ordering};

use rand::{thread_rng, Rng};
use serde::{Deserialize, Serialize};

use crate::config::EndPoint;
>>>>>>> d36e5bc0
use crate::extensions::{
    CreateFilterArgs, DownstreamContext, DownstreamResponse, Error, Filter, FilterFactory,
};

/// Policy represents how a [`LoadBalancerFilter`] distributes
/// packets across endpoints.
#[derive(Debug, Deserialize, Serialize, Eq, PartialEq)]
pub enum Policy {
    /// Send packets to endpoints in turns.
    #[serde(rename = "ROUND_ROBIN")]
    RoundRobin,
    /// Send packets to endpoints chosen at random.
    #[serde(rename = "RANDOM")]
    Random,
}

impl Default for Policy {
    fn default() -> Self {
        Policy::RoundRobin
    }
}

/// Config represents configuration for a [`LoadBalancerFilter`].
#[derive(Serialize, Deserialize, Debug)]
struct Config {
    #[serde(default)]
    policy: Policy,
}

/// EndpointChooser chooses from a set of endpoints that a proxy is connected to.
trait EndpointChooser: Send + Sync {
    /// choose_endpoints asks for the next endpoint(s) to use.
    fn choose_endpoints(&self, endpoints: UpstreamEndpoints) -> UpstreamEndpoints;
}

/// RoundRobinEndpointChooser chooses endpoints in round-robin order.
pub struct RoundRobinEndpointChooser {
    next_endpoint: AtomicUsize,
}

impl RoundRobinEndpointChooser {
    fn new() -> Self {
        RoundRobinEndpointChooser {
            next_endpoint: AtomicUsize::new(0),
        }
    }
}

impl EndpointChooser for RoundRobinEndpointChooser {
    fn choose_endpoints(&self, endpoints: UpstreamEndpoints) -> UpstreamEndpoints {
        let count = self.next_endpoint.fetch_add(1, Ordering::Relaxed);
        // Note: Unwrap is safe here because the index is guaranteed to be in range.
        let num_endpoints = endpoints.size();
        endpoints.keep(count % num_endpoints).unwrap()
    }
}

/// RandomEndpointChooser chooses endpoints in random order.
pub struct RandomEndpointChooser;

impl EndpointChooser for RandomEndpointChooser {
    fn choose_endpoints(&self, endpoints: UpstreamEndpoints) -> UpstreamEndpoints {
        // Note: Unwrap is safe here because the index is guaranteed to be in range.
        let idx = (&mut thread_rng()).gen_range(0, endpoints.size());
        endpoints.keep(idx).unwrap()
    }
}

/// Creates instances of LoadBalancerFilter.
#[derive(Default)]
pub struct LoadBalancerFilterFactory;

/// LoadBalancerFilter load balances packets over the upstream endpoints.
struct LoadBalancerFilter {
    endpoint_chooser: Box<dyn EndpointChooser>,
}

impl FilterFactory for LoadBalancerFilterFactory {
    fn name(&self) -> String {
        "quilkin.extensions.filters.load_balancer.v1alpha1.LoadBalancer".into()
    }

    fn create_filter(&self, args: CreateFilterArgs) -> Result<Box<dyn Filter>, Error> {
        let config: Config = serde_yaml::to_string(&args.config)
            .and_then(|raw_config| serde_yaml::from_str(raw_config.as_str()))
            .map_err(|err| Error::DeserializeFailed(err.to_string()))?;

        let endpoint_chooser: Box<dyn EndpointChooser> = match config.policy {
            Policy::RoundRobin => Box::new(RoundRobinEndpointChooser::new()),
            Policy::Random => Box::new(RandomEndpointChooser),
        };

        Ok(Box::new(LoadBalancerFilter { endpoint_chooser }))
    }
}

impl Filter for LoadBalancerFilter {
    fn on_downstream_receive(&self, mut ctx: DownstreamContext) -> Option<DownstreamResponse> {
        let endpoints = unsafe {
            // This is safe because the returned empty endpoint list is only used
            // as a place holder while we update the real one - it is discarded and replaced
            // with the real one before returning from the function.
            std::mem::replace(
                &mut ctx.endpoints,
                UpstreamEndpoints::All(Endpoints::empty()),
            )
        };
        let chosen_endpoints = self.endpoint_chooser.choose_endpoints(endpoints);
        let _ = std::mem::replace(&mut ctx.endpoints, chosen_endpoints);

        Some(ctx.into())
    }
}

#[cfg(test)]
mod tests {
    use std::collections::HashSet;
    use std::net::SocketAddr;

    use crate::config::LoadBalancerPolicy::RoundRobin;
    use crate::config::{ConnectionConfig, EndPoint, Endpoints};
    use crate::extensions::filter_registry::DownstreamContext;
    use crate::extensions::filters::load_balancer::LoadBalancerFilterFactory;
    use crate::extensions::{CreateFilterArgs, Filter, FilterFactory};

    fn create_filter(config: &str, addresses: &[SocketAddr]) -> Box<dyn Filter> {
        let factory = LoadBalancerFilterFactory;
        factory
            .create_filter(CreateFilterArgs::new(
                &ConnectionConfig::Client {
                    addresses: addresses.into(),
                    lb_policy: Some(RoundRobin),
                },
                Some(&serde_yaml::from_str(config).unwrap()),
            ))
            .unwrap()
    }

    fn get_response_addresses(
        filter: &dyn Filter,
        input_addresses: &[SocketAddr],
    ) -> Vec<SocketAddr> {
        filter
            .on_downstream_receive(DownstreamContext::new(
                Endpoints::new(
                    input_addresses
                        .iter()
                        .map(|addr| EndPoint::new("".into(), *addr, vec![]))
                        .collect(),
                )
                .unwrap()
                .into(),
                "127.0.0.1:8080".parse().unwrap(),
                vec![],
            ))
            .unwrap()
            .endpoints
            .iter()
            .map(|ep| ep.address)
            .collect::<Vec<_>>()
    }

    #[test]
    fn round_robin_load_balancer_policy() {
        let addresses = vec![
            "127.0.0.1:8080".parse().unwrap(),
            "127.0.0.2:8080".parse().unwrap(),
            "127.0.0.3:8080".parse().unwrap(),
        ];

        let yaml = "
policy: ROUND_ROBIN
";
        let filter = create_filter(yaml, &addresses);

        // Check that we repeat the same addresses in sequence forever.
        let expected_sequence = addresses.iter().map(|addr| vec![*addr]).collect::<Vec<_>>();

        for _ in 0..10 {
            assert_eq!(
                expected_sequence,
                (0..addresses.len())
                    .map(|_| get_response_addresses(filter.as_ref(), &addresses))
                    .collect::<Vec<_>>()
            );
        }
    }

    #[test]
    fn random_load_balancer_policy() {
        let addresses = vec![
            "127.0.0.1:8080".parse().unwrap(),
            "127.0.0.2:8080".parse().unwrap(),
            "127.0.0.3:8080".parse().unwrap(),
        ];

        let yaml = "
policy: RANDOM
";
        let filter = create_filter(yaml, &addresses);

        // Run a few selection rounds through the addresses.
        let mut result_sequences = vec![];
        for _ in 0..10 {
            let sequence = (0..addresses.len())
                .map(|_| get_response_addresses(filter.as_ref(), &addresses))
                .collect::<Vec<_>>();
            result_sequences.push(sequence);
        }

        // Check that every address was chosen at least once.
        assert_eq!(
            addresses.into_iter().collect::<HashSet<_>>(),
            result_sequences
                .clone()
                .into_iter()
                .flatten()
                .flatten()
                .collect::<HashSet<_>>(),
        );

        // Check that there is at least one different sequence of addresses.
        assert!(
            &result_sequences[1..]
                .iter()
                .any(|seq| seq != &result_sequences[0]),
            "the same sequence of addresses were chosen for random load balancer"
        );
    }
}<|MERGE_RESOLUTION|>--- conflicted
+++ resolved
@@ -14,16 +14,12 @@
  * limitations under the License.
  */
 
-<<<<<<< HEAD
-use crate::config::{Endpoints, UpstreamEndpoints};
-=======
 use std::sync::atomic::{AtomicUsize, Ordering};
 
 use rand::{thread_rng, Rng};
 use serde::{Deserialize, Serialize};
 
-use crate::config::EndPoint;
->>>>>>> d36e5bc0
+use crate::config::{Endpoints, UpstreamEndpoints};
 use crate::extensions::{
     CreateFilterArgs, DownstreamContext, DownstreamResponse, Error, Filter, FilterFactory,
 };
