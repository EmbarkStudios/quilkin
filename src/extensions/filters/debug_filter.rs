--- conflicted
+++ resolved
@@ -73,11 +73,7 @@
 
 impl FilterFactory for DebugFilterFactory {
     fn name(&self) -> String {
-<<<<<<< HEAD
-        "quilkin.core.v1alpaha1.debug".into()
-=======
-        return String::from("quilkin.extensions.filters.debug_filter.v1alpha1.DebugFilter");
->>>>>>> c2498f9f
+        "quilkin.extensions.filters.debug_filter.v1alpha1.DebugFilter".into()
     }
 
     fn create_from_config(&self, config: &Value) -> Result<Box<dyn Filter>, Error> {
