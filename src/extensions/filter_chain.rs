/*
 * Copyright 2020 Google LLC All Rights Reserved.
 *
 * Licensed under the Apache License, Version 2.0 (the "License");
 * you may not use this file except in compliance with the License.
 * You may obtain a copy of the License at
 *
 *     http://www.apache.org/licenses/LICENSE-2.0
 *
 * Unless required by applicable law or agreed to in writing, software
 * distributed under the License is distributed on an "AS IS" BASIS,
 * WITHOUT WARRANTIES OR CONDITIONS OF ANY KIND, either express or implied.
 * See the License for the specific language governing permissions and
 * limitations under the License.
 */

<<<<<<< HEAD
use std::fmt::{self, Formatter};
use std::net::SocketAddr;
use std::sync::Arc;

use crate::config::{Config, EndPoint, ValidationError};
use crate::extensions::{CreateFilterArgs, Filter, FilterRegistry};
=======
use std::io::{Error, ErrorKind, Result};
use std::sync::Arc;

use crate::config::Config;
use crate::extensions::{
    CreateFilterArgs, DownstreamContext, DownstreamResponse, Filter, FilterRegistry,
    UpstreamContext, UpstreamResponse,
};
>>>>>>> 3fd56b1f
use prometheus::Registry;

/// FilterChain implements a chain of Filters amd the implementation
/// of passing the information between Filters for each filter function
///
/// Each filter implementation loops around all the filters stored in the FilterChain, passing the results of each filter to the next in the chain.
/// The filter implementation returns the results of data that has gone through each of the filters in the chain.
/// If any of the Filters in the chain return a None, then the chain is broken, and nothing is returned.
pub struct FilterChain {
    filters: Vec<Box<dyn Filter>>,
}

/// Represents an error while creating a `FilterChain`
#[derive(Debug)]
pub struct CreateFilterError {
    filter_name: String,
    error: ValidationError,
}

impl fmt::Display for CreateFilterError {
    fn fmt(&self, f: &mut Formatter<'_>) -> fmt::Result {
        write!(
            f,
            "failed to create filter {}: {}",
            self.filter_name,
            format!("{}", self.error)
        )
    }
}

impl FilterChain {
    pub fn new(filters: Vec<Box<dyn Filter>>) -> Self {
        FilterChain { filters }
    }

    /// Validates the filter configurations in the provided config and constructs
    /// a FilterChain if all configurations are valid.
    pub fn try_create(
        config: Arc<Config>,
        filter_registry: &FilterRegistry,
        metrics_registry: &Registry,
    ) -> std::result::Result<FilterChain, CreateFilterError> {
        let mut filters = Vec::<Box<dyn Filter>>::new();
        for filter_config in &config.filters {
            match filter_registry.get(
                &filter_config.name,
                CreateFilterArgs::new(&config.connections, filter_config.config.as_ref())
                    .with_metrics_registry(metrics_registry.clone()),
            ) {
                Ok(filter) => filters.push(filter),
                Err(err) => {
                    return Err(CreateFilterError {
                        filter_name: filter_config.name.clone(),
                        error: err.into(),
                    });
                }
            }
        }
        Ok(FilterChain::new(filters))
    }
}

impl Filter for FilterChain {
    fn on_downstream_receive(&self, mut ctx: DownstreamContext) -> Option<DownstreamResponse> {
        let from = ctx.from;
        for f in &self.filters {
            match f.on_downstream_receive(ctx) {
                None => return None,
                Some(response) => {
                    ctx = DownstreamContext::new(response.endpoints, from, response.contents)
                }
            }
        }
        Some(ctx.into())
    }

    fn on_upstream_receive(&self, mut ctx: UpstreamContext) -> Option<UpstreamResponse> {
        let endpoint = ctx.endpoint;
        let from = ctx.from;
        let to = ctx.to;
        for f in &self.filters {
            match f.on_upstream_receive(ctx) {
                None => return None,
                Some(response) => {
                    ctx = UpstreamContext::new(endpoint, from, to, response.contents);
                }
            }
        }
        Some(ctx.into())
    }
}

#[cfg(test)]
mod tests {
    use std::str::from_utf8;

    use crate::config;
    use crate::config::{ConnectionConfig, EndPoint, Local};
    use crate::extensions::filters::DebugFilterFactory;
    use crate::extensions::{default_registry, FilterFactory};
    use crate::test_utils::{logger, noop_endpoint, TestFilter};

    use super::*;

    #[test]
    fn from_config() {
        let log = logger();
        let provider = DebugFilterFactory::new(&log);

        // everything is fine
        let config = Arc::new(Config {
            local: Local { port: 0 },
            filters: vec![config::Filter {
                name: provider.name(),
                config: Default::default(),
            }],
            connections: ConnectionConfig::Client {
                addresses: vec!["127.0.0.1:2456".parse().unwrap()],
                connection_id: "".into(),
                lb_policy: None,
            },
        });

        let registry = default_registry(&log);
        let chain = FilterChain::try_create(config, &registry, &Registry::default()).unwrap();
        assert_eq!(1, chain.filters.len());

        // uh oh, something went wrong
        let config = Arc::new(Config {
            local: Local { port: 0 },
            filters: vec![config::Filter {
                name: "this is so wrong".to_string(),
                config: Default::default(),
            }],
            connections: ConnectionConfig::Client {
                addresses: vec!["127.0.0.1:2456".parse().unwrap()],
                connection_id: "".into(),
                lb_policy: None,
            },
        });
        let result = FilterChain::try_create(config, &registry, &Registry::default());
        assert!(result.is_err());
    }

    fn endpoints() -> Vec<EndPoint> {
        vec![
            EndPoint {
                name: "one".to_string(),
                address: "127.0.0.1:80".parse().unwrap(),
                connection_ids: vec![],
            },
            EndPoint {
                name: "two".to_string(),
                address: "127.0.0.1:90".parse().unwrap(),
                connection_ids: vec![],
            },
        ]
    }

    #[test]
    fn chain_single_test_filter() {
        let chain = FilterChain::new(vec![Box::new(TestFilter {})]);

        let endpoints_fixture = endpoints();

        let response = chain
            .on_downstream_receive(DownstreamContext::new(
                endpoints_fixture.clone(),
                "127.0.0.1:70".parse().unwrap(),
                "hello".as_bytes().to_vec(),
            ))
            .unwrap();

        let mut expected = endpoints_fixture.clone();
        expected.push(noop_endpoint());
        assert_eq!(expected, response.endpoints);
        assert_eq!(
            "hello:odr:127.0.0.1:70",
            from_utf8(response.contents.as_slice()).unwrap()
        );

        let response = chain
            .on_upstream_receive(UpstreamContext::new(
                &endpoints_fixture[0],
                endpoints_fixture[0].address,
                "127.0.0.1:70".parse().unwrap(),
                "hello".as_bytes().to_vec(),
            ))
            .unwrap();
        assert_eq!(
            "hello:our:one:127.0.0.1:80:127.0.0.1:70",
            from_utf8(response.contents.as_slice()).unwrap()
        );
    }

    #[test]
    fn chain_double_test_filter() {
        let chain = FilterChain::new(vec![Box::new(TestFilter {}), Box::new(TestFilter {})]);

        let endpoints_fixture = endpoints();

        let response = chain
            .on_downstream_receive(DownstreamContext::new(
                endpoints_fixture.clone(),
                "127.0.0.1:70".parse().unwrap(),
                "hello".as_bytes().to_vec(),
            ))
            .unwrap();

        let mut expected = endpoints_fixture.clone();
        expected.push(noop_endpoint());
        expected.push(noop_endpoint());
        assert_eq!(expected, response.endpoints);
        assert_eq!(
            "hello:odr:127.0.0.1:70:odr:127.0.0.1:70",
            from_utf8(response.contents.as_slice()).unwrap()
        );

        let response = chain
            .on_upstream_receive(UpstreamContext::new(
                &endpoints_fixture[0],
                endpoints_fixture[0].address,
                "127.0.0.1:70".parse().unwrap(),
                "hello".as_bytes().to_vec(),
            ))
            .unwrap();
        assert_eq!(
            "hello:our:one:127.0.0.1:80:127.0.0.1:70:our:one:127.0.0.1:80:127.0.0.1:70",
            from_utf8(response.contents.as_slice()).unwrap()
        );
    }
}<|MERGE_RESOLUTION|>--- conflicted
+++ resolved
@@ -14,24 +14,14 @@
  * limitations under the License.
  */
 
-<<<<<<< HEAD
-use std::fmt::{self, Formatter};
-use std::net::SocketAddr;
-use std::sync::Arc;
-
-use crate::config::{Config, EndPoint, ValidationError};
-use crate::extensions::{CreateFilterArgs, Filter, FilterRegistry};
-=======
-use std::io::{Error, ErrorKind, Result};
-use std::sync::Arc;
-
-use crate::config::Config;
+use crate::config::{Config, ValidationError};
 use crate::extensions::{
     CreateFilterArgs, DownstreamContext, DownstreamResponse, Filter, FilterRegistry,
     UpstreamContext, UpstreamResponse,
 };
->>>>>>> 3fd56b1f
 use prometheus::Registry;
+use std::fmt::{self, Formatter};
+use std::sync::Arc;
 
 /// FilterChain implements a chain of Filters amd the implementation
 /// of passing the information between Filters for each filter function
