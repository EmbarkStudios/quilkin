/*
 * Copyright 2020 Google LLC
 *
 * Licensed under the Apache License, Version 2.0 (the "License");
 * you may not use this file except in compliance with the License.
 * You may obtain a copy of the License at
 *
 *     http://www.apache.org/licenses/LICENSE-2.0
 *
 * Unless required by applicable law or agreed to in writing, software
 * distributed under the License is distributed on an "AS IS" BASIS,
 * WITHOUT WARRANTIES OR CONDITIONS OF ANY KIND, either express or implied.
 * See the License for the specific language governing permissions and
 * limitations under the License.
 */

//! Quilkin configuration.

use std::net::SocketAddr;

use base64_serde::base64_serde_type;
use serde::{Deserialize, Serialize};
use uuid::Uuid;

mod builder;
mod config_type;
mod error;

use crate::endpoint::Endpoint;

pub(crate) use self::error::ValueInvalidArgs;

pub use self::{builder::Builder, config_type::ConfigType, error::ValidationError};

base64_serde_type!(Base64Standard, base64::STANDARD);

// For some log messages on the hot path (potentially per-packet), we log 1 out
// of every `LOG_SAMPLING_RATE` occurrences to avoid spamming the logs.
pub(crate) const LOG_SAMPLING_RATE: u64 = 1000;

/// Config is the configuration of a proxy
#[derive(Clone, Debug, Deserialize, Serialize)]
#[serde(deny_unknown_fields)]
#[non_exhaustive]
pub struct Config {
    pub version: Version,

    #[serde(default)]
    pub proxy: Proxy,

    #[serde(default)]
    pub admin: Admin,

    #[serde(flatten)]
    pub source: Source,
}

impl Config {
    /// Attempts to locate and parse a `Config` located at either `path`, the
    /// `$QUILKIN_CONFIG` environment variable if set, the current directory,
    /// or the `/etc/quilkin` directory (on unix platforms only). Returns an
    /// error if the found configuration is invalid, or if no configuration
    /// could be found at any location.
<<<<<<< HEAD
    pub fn find(path: Option<&str>) -> Result<Self, Box<dyn std::error::Error>> {
=======
    pub fn find(log: &slog::Logger, path: Option<&str>) -> crate::Result<Self> {
>>>>>>> ef1d1116
        const ENV_CONFIG_PATH: &str = "QUILKIN_CONFIG";
        const CONFIG_FILE: &str = "quilkin.yaml";

        let config_env = std::env::var(ENV_CONFIG_PATH).ok();

        let config_path = std::path::Path::new(
            path.or_else(|| config_env.as_deref())
                .unwrap_or(CONFIG_FILE),
        )
        .canonicalize()?;

        tracing::info!(path = %config_path.display(), "Found configuration file");

        std::fs::File::open(&config_path)
            .or_else(|error| {
                if cfg!(unix) {
                    std::fs::File::open("/etc/quilkin/quilkin.yaml")
                } else {
                    Err(error)
                }
            })
            .map_err(From::from)
            .and_then(|file| Self::from_reader(file).map_err(From::from))
    }

    /// Attempts to deserialize `input` as a YAML object representing `Self`.
    pub fn from_reader<R: std::io::Read>(input: R) -> Result<Self, serde_yaml::Error> {
        serde_yaml::from_reader(input)
    }
}

#[derive(Clone, Debug, Deserialize, Serialize)]
pub enum Version {
    #[serde(rename = "v1alpha1")]
    V1Alpha1,
}

#[derive(Clone, Debug, Deserialize, Serialize)]
#[serde(deny_unknown_fields)]
pub struct Proxy {
    #[serde(default = "default_proxy_id")]
    pub id: String,
    #[serde(default = "default_proxy_port")]
    pub port: u16,
}

#[cfg(not(target_os = "linux"))]
fn default_proxy_id() -> String {
    Uuid::new_v4().to_hyphenated().to_string()
}

#[cfg(target_os = "linux")]
fn default_proxy_id() -> String {
    sys_info::hostname().unwrap_or_else(|_| Uuid::new_v4().to_hyphenated().to_string())
}

fn default_proxy_port() -> u16 {
    7000
}

impl Default for Proxy {
    fn default() -> Self {
        Proxy {
            id: default_proxy_id(),
            port: default_proxy_port(),
        }
    }
}

#[derive(Clone, Debug, Deserialize, Serialize)]
#[serde(deny_unknown_fields)]
pub struct Admin {
    pub address: SocketAddr,
}

impl Default for Admin {
    fn default() -> Self {
        Admin {
            address: "[::]:9091".parse().unwrap(),
        }
    }
}

#[derive(Clone, Debug, Deserialize, Serialize, PartialEq)]
#[serde(deny_unknown_fields)]
pub struct ManagementServer {
    pub address: String,
}

#[derive(Clone, Debug, Deserialize, Serialize)]
pub enum Source {
    #[serde(rename = "static")]
    Static {
        #[serde(default)]
        filters: Vec<Filter>,

        endpoints: Vec<Endpoint>,
    },
    #[serde(rename = "dynamic")]
    Dynamic {
        management_servers: Vec<ManagementServer>,
    },
}

impl Source {
    /// Returns the list of filters if the config is a static config and None otherwise.
    /// This is a convenience function and should only be used for doc tests and tests.
    pub fn get_static_filters(&self) -> Option<&[Filter]> {
        match self {
            Source::Static {
                filters,
                endpoints: _,
            } => Some(filters),
            Source::Dynamic {
                management_servers: _,
            } => None,
        }
    }
}

/// Filter is the configuration for a single filter
#[derive(Debug, Deserialize, Serialize, Clone)]
#[serde(deny_unknown_fields)]
pub struct Filter {
    pub name: String,
    pub config: Option<serde_yaml::Value>,
}

#[cfg(test)]
mod tests {
    use serde_yaml::Value;

    use super::*;

    use crate::endpoint::Metadata;

    fn parse_config(yaml: &str) -> Config {
        Config::from_reader(yaml.as_bytes()).unwrap()
    }

    fn assert_static_endpoints(source: &Source, expected_endpoints: Vec<Endpoint>) {
        match source {
            Source::Static {
                filters: _,
                endpoints,
            } => {
                assert_eq!(&expected_endpoints, endpoints,);
            }
            _ => unreachable!("expected static config source"),
        }
    }

    fn assert_management_servers(source: &Source, expected: Vec<ManagementServer>) {
        match source {
            Source::Dynamic { management_servers } => {
                assert_eq!(&expected, management_servers,);
            }
            _ => unreachable!("expected dynamic config source"),
        }
    }

    #[test]
    fn deserialise_client() {
        let config = Builder::empty()
            .with_port(7000)
            .with_static(
                vec![],
                vec![Endpoint::new("127.0.0.1:25999".parse().unwrap())],
            )
            .build();
        let _ = serde_yaml::to_string(&config).unwrap();
    }

    #[test]
    fn deserialise_server() {
        let config = Builder::empty()
            .with_port(7000)
            .with_static(
                vec![],
                vec![
                    Endpoint::new("127.0.0.1:26000".parse().unwrap()),
                    Endpoint::new("127.0.0.1:26001".parse().unwrap()),
                ],
            )
            .build();
        let _ = serde_yaml::to_string(&config).unwrap();
    }

    #[test]
    fn parse_default_values() {
        let yaml = "
version: v1alpha1
static:
  endpoints:
    - address: 127.0.0.1:25999
  ";
        let config = parse_config(yaml);

        assert_eq!(config.proxy.port, 7000);
        assert!(config.proxy.id.len() > 1);
    }

    #[test]
    fn parse_filter_config() {
        let yaml = "
version: v1alpha1
proxy:
  id: client-proxy
  port: 7000 # the port to receive traffic to locally
static:
  filters: # new filters section
    - name: quilkin.core.v1.rate-limiter
      config:
        map: of arbitrary key value pairs
        could:
          - also
          - be
          - 27
          - true
  endpoints:
    - address: 127.0.0.1:7001
        ";
        let config = parse_config(yaml);

        let filter = config.source.get_static_filters().unwrap().get(0).unwrap();
        assert_eq!("quilkin.core.v1.rate-limiter", filter.name);
        let config = filter.config.as_ref().unwrap();
        let filter_config = config.as_mapping().unwrap();

        let key = Value::from("map");
        assert_eq!(
            "of arbitrary key value pairs",
            filter_config.get(&key).unwrap().as_str().unwrap()
        );

        let key = Value::from("could");
        let could = filter_config.get(&key).unwrap().as_sequence().unwrap();
        assert_eq!("also", could.get(0).unwrap().as_str().unwrap());
        assert_eq!("be", could.get(1).unwrap().as_str().unwrap());
        assert_eq!(27, could.get(2).unwrap().as_i64().unwrap());
        assert!(could.get(3).unwrap().as_bool().unwrap());
    }

    #[test]
    fn parse_proxy() {
        let yaml = "
version: v1alpha1
proxy:
  id: server-proxy
  port: 7000
static:
  endpoints:
    - address: 127.0.0.1:25999
  ";
        let config = parse_config(yaml);

        assert_eq!(config.proxy.port, 7000);
        assert_eq!(config.proxy.id.as_str(), "server-proxy");
    }

    #[test]
    fn parse_client() {
        let yaml = "
version: v1alpha1
static:
  endpoints:
    - address: 127.0.0.1:25999
  ";
        let config = parse_config(yaml);

        assert_static_endpoints(
            &config.source,
            vec![Endpoint::new("127.0.0.1:25999".parse().unwrap())],
        );
    }

    #[test]
    fn parse_server() {
        let yaml = "
---
version: v1alpha1
static:
  endpoints:
    - address: 127.0.0.1:26000
      metadata:
        quilkin.dev:
          tokens:
            - MXg3aWp5Ng== #1x7ijy6
            - OGdqM3YyaQ== #8gj3v2i
    - address: 127.0.0.1:26001
      metadata:
        quilkin.dev:
          tokens:
            - bmt1eTcweA== #nkuy70x";
        let config = parse_config(yaml);
        assert_static_endpoints(
            &config.source,
            vec![
                Endpoint::with_metadata(
                    "127.0.0.1:26000".parse().unwrap(),
                    Metadata {
                        tokens: vec!["1x7ijy6", "8gj3v2i"]
                            .into_iter()
                            .map(From::from)
                            .collect(),
                    },
                ),
                Endpoint::with_metadata(
                    "127.0.0.1:26001".parse().unwrap(),
                    Metadata {
                        tokens: vec!["nkuy70x"].into_iter().map(From::from).collect(),
                    },
                ),
            ],
        );
    }

    #[test]
    fn parse_dynamic_source() {
        let yaml = "
version: v1alpha1
dynamic:
  filters:
    - name: quilkin.core.v1.rate-limiter
      config:
        map: of arbitrary key value pairs
        could:
          - also
          - be
          - 27
          - true
  management_servers:
    - address: 127.0.0.1:25999
    - address: 127.0.0.1:30000
  ";
        let config = parse_config(yaml);

        assert_management_servers(
            &config.source,
            vec![
                ManagementServer {
                    address: "127.0.0.1:25999".into(),
                },
                ManagementServer {
                    address: "127.0.0.1:30000".into(),
                },
            ],
        );
    }

    #[test]
    fn deny_unused_fields() {
        let configs = vec![
            "
version: v1alpha1
foo: bar
static:
  endpoints:
    - address: 127.0.0.1:7001
",
            "
# proxy
version: v1alpha1
proxy:
  foo: bar
  id: client-proxy
  port: 7000
static:
  endpoints:
    - address: 127.0.0.1:7001
",
            "
# admin
version: v1alpha1
admin:
    foo: bar
    address: 127.0.0.1:7001
",
            "
# static.endpoints
version: v1alpha1
static:
  endpoints:
    - address: 127.0.0.1:7001
      connection_ids:
      - Mxg3aWp5Ng==
",
            "
# static.filters
version: v1alpha1
static:
  filters:
    - name: quilkin.core.v1.rate-limiter
      foo: bar
",
            "
# dynamic.management_servers
version: v1alpha1
dynamic:
  management_servers:
    - address: 127.0.0.1:25999
      foo: bar
",
        ];

        for config in configs {
            let result = Config::from_reader(config.as_bytes());
            let error = result.unwrap_err();
            assert!(format!("{:?}", error).contains("unknown field"));
        }
    }
}<|MERGE_RESOLUTION|>--- conflicted
+++ resolved
@@ -61,11 +61,8 @@
     /// or the `/etc/quilkin` directory (on unix platforms only). Returns an
     /// error if the found configuration is invalid, or if no configuration
     /// could be found at any location.
-<<<<<<< HEAD
-    pub fn find(path: Option<&str>) -> Result<Self, Box<dyn std::error::Error>> {
-=======
-    pub fn find(log: &slog::Logger, path: Option<&str>) -> crate::Result<Self> {
->>>>>>> ef1d1116
+    pub fn find(path: Option<&str>) -> crate::Result<Self> {
+
         const ENV_CONFIG_PATH: &str = "QUILKIN_CONFIG";
         const CONFIG_FILE: &str = "quilkin.yaml";
 
