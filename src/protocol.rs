--- conflicted
+++ resolved
@@ -48,18 +48,8 @@
 
                 match socket.recv_from(&mut buf).await {
                     Ok((size, source)) => {
-<<<<<<< HEAD
                         let received_at = chrono::Utc::now().timestamp_nanos_opt().unwrap();
-                        let contents = match source {
-                            SocketAddr::V4(_) => &v4_buf[..size],
-                            SocketAddr::V6(_) => &v6_buf[..size],
-                        };
-
-                        let command = match Protocol::parse(contents) {
-=======
-                        let received_at = chrono::Utc::now().timestamp_nanos();
                         let command = match Protocol::parse(&buf[..size]) {
->>>>>>> c9bd1374
                             Ok(Some(command)) => command,
                             Ok(None) => {
                                 tracing::debug!("rejected non-qcmp packet");
