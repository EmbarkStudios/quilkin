--- conflicted
+++ resolved
@@ -50,17 +50,15 @@
 
 `cargo +nightly test --doc`
 
-<<<<<<< HEAD
 To run our benchmarks:
 
 `cargo bench`
 
 We use [criterion](https://github.com/bheisler/criterion.rs) for benchmarking. You can find visual reports under `./target/criterion`.
-=======
+
 To test dependency licences and security advisories:
 
 `cargo deny check`
->>>>>>> 36be5ebe
 
 ### Developing with Make + Docker 
 
